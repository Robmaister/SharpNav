--- conflicted
+++ resolved
@@ -1,376 +1,215 @@
-﻿#region License
-/**
- * Copyright (c) 2014 Robert Rouhani <robert.rouhani@gmail.com> and other contributors (see CONTRIBUTORS file).
- * Licensed under the MIT License - https://raw.github.com/Robmaister/SharpNav/master/LICENSE
- */
-#endregion
-
-using System;
-using System.Collections;
-using System.Collections.Generic;
-using System.Linq;
-
-namespace SharpNav.Collections.Generic
-{
-    /// <summary>
-    /// Typical FIFO generic stack container that stores data inside of
-    /// a fixed-size internal buffer (array). 
-    /// </summary>
-<<<<<<< HEAD
-    /// <typeparam name="T">Type of element that given BufferedStack object stores. </typeparam>
-    /// 
-    
-	public class BufferedStack<T> : ICollection<T>
-	{
-		private T[] data;
-		private int last;
-
-
-        /// <summary>
-        /// Initializes BufferedStack with empty array of given size
-        /// </summary>
-        /// <param name="size">Size of the internal buffer</param>
-		public BufferedStack(int size)
-		{
-			data = new T[size];
-			last = 0;
-		}
-
-
-        /// <summary>
-        /// Initializes BufferedStack as an exact copy of another Stack<T> container object. 
-        /// </summary>
-        /// <param name="size">Size of stack</param>
-        /// <param name="items">Stack container object that contains the values to be copied</param>
-		public BufferedStack(int size, Stack<T> items)
-		{
-			if (items.Count <= size)
-			{
-				data = new T[size];
-				items.CopyTo(data, 0);
-                last = items.Count; 
-			}
-			else
-			{
-				data = items.Skip(items.Count - size).ToArray();
-                last = size; 
-			}
-		}
-
-
-        /// <summary>
-        /// Returns number of elements in the stack.
-        /// </summary>
-		public int Count
-		{
-            get
-            {
-                return last;
-            }
-		}
-
-
-=======
-    /// <typeparam name="T">
-    /// Type of element that given BufferedStack object stores. 
-    /// </typeparam>
-    
-	public class BufferedStack<T> : ICollection<T>
-	{
-		private T[] data;
-		private int last;
-
-
-        /// <summary>
-        /// Initializes BufferedStack with empty array of given size
-        /// </summary>
-        /// <param name="size">Size of the internal buffer</param>
-		public BufferedStack(int size)
-		{
-			data = new T[size];
-			last = -1;
-		}
-
-		public BufferedStack(int size, Stack<T> items)
-		{
-			if (items.Count <= size)
-			{
-				data = new T[size];
-				items.CopyTo(data, 0);
-				last = items.Count - 1;
-			}
-			else
-			{
-				data = items.Skip(items.Count - size).ToArray();
-				last = size - 1;
-			}
-		}
-
-
-        /// <summary>
-        /// Returns number of elements in the stack.
-        /// </summary>
-		public int Count
-		{
-			get
-			{
-				return last + 1;
-			}
-		}
-
-
-
->>>>>>> c76868b0
-        /// <summary>
-        /// Returns whether the stack is read-only (False for now)
-        /// </summary>
-		bool ICollection<T>.IsReadOnly
-		{
-			get
-			{
-				return false;
-			}
-		}
-
-
-        /// <summary>
-        /// Returns value at specified index (valid ranges are from 0 to size-1)
-        /// </summary>
-        /// <param name="index">Index value</param>
-<<<<<<< HEAD
-        /// <returns></returns>
-		public T this[int index]
-		{
-			get
-			{
-				return data[index];
-			}
-		}
-
-		/// <summary>
-		/// Pushes a new element to the top of the stack.
-		/// </summary>
-		/// <param name="item">The element to be added to the stack</param>
-		/// <returns>True if element was added to stack, False otherwise</returns>
-		public bool Push(T item)
-		{
-            if (last < data.Length)
-            {
-                data[last++] = item;
-                return true;
-            }
-            return false; 
-		}
-
-
-        /// <summary>
-        /// Removes most recent (top) element from stack and returns it.
-        /// </summary>
-        /// <returns>Top element</returns>
-		public T Pop()
-		{
-			if (last == 0)
-				throw new InvalidOperationException("The stack is empty.");
-			return data[--last];
-		}
-
-
-        /// <summary>
-        /// Returns copy of the top element of the stack.
-        /// </summary>
-        /// <returns>Top element</returns>
-		public T Peek()
-		{
-			if (last == 0)
-				throw new InvalidOperationException("The stack is empty.");
-
-			return data[last-1];
-		}
-
-
-        /// <summary>
-        /// Resets stack pointer back to default, essentially clearing the stack. 
-        /// </summary>
-		public void Clear()
-		{
-			last = 0;
-		}
-
-
-=======
-        /// <returns></returns>
-		public T this[int index]
-		{
-			get
-			{
-				return data[index];
-			}
-		}
-
-		//HACK return bool when stack is filled and restarts is unclear and a hack
-		public bool Push(T item)
-		{
-			last++;
-			if (last == data.Length)
-			{
-				last = 0;
-				data[last] = item;
-				return true;
-			}
-			else
-			{
-				data[last] = item;
-				return false;
-			}
-		}
-
-
-        /// <summary>
-        /// Removes most recent (top) element from stack and returns it.
-        /// </summary>
-        /// <returns>Top element</returns>
-		public T Pop()
-		{
-			if (last == -1)
-				throw new InvalidOperationException("The stack is empty.");
-			return data[--last];
-		}
-
-
-        /// <summary>
-        /// Returns copy of the top element of the stack.
-        /// </summary>
-        /// <returns>Top element</returns>
-		public T Peek()
-		{
-			if (last == -1)
-				throw new InvalidOperationException("The stack is empty.");
-
-			return data[last];
-		}
-
-		public void Clear()
-		{
-			last = -1;
-		}
-
-
->>>>>>> c76868b0
-        /// <summary>
-        /// Returns whether the stack contains a given item.
-        /// </summary>
-        /// <param name="item">Item to search for</param>
-<<<<<<< HEAD
-        /// <returns>True if item exists in stack, False if not</returns>
-		public bool Contains(T item)
-		{
-			for (int i = 0; i < last; i++)
-				if (item.Equals(data[i]))
-					return true;
-
-			return false;
-		}
-
-
-        /// <summary>
-        /// Still in development. 
-        /// </summary>
-        /// <param name="array"></param>
-        /// <param name="arrayIndex"></param>
-		public void CopyTo(T[] array, int arrayIndex)
-		{
-			throw new NotImplementedException();
-		}
-
-
-        /// <summary>
-        /// Returns generator.
-        /// </summary>
-        /// <returns>IEnumerator generator object.</returns>
-		public IEnumerator<T> GetEnumerator()
-		{
-			if (last == 0)
-				yield break;
-
-			//TODO handle wrap-arounds.
-			for (int i = 0; i < last; i++)
-				yield return data[i];
-		}
-
-
-
-        /// <summary>
-        /// ICollection.Add() implementation for BufferedStack
-        /// </summary>
-        /// <param name="item"></param>
-		void ICollection<T>.Add(T item)
-		{
-			Push(item);
-		}
-
-
-        /// <summary>
-        /// Still in development. 
-        /// </summary>
-        /// <param name="item"></param>
-        /// <returns></returns>
-		bool ICollection<T>.Remove(T item)
-		{
-			throw new InvalidOperationException("Cannot remove from an arbitrary index in a stack");
-		}
-
-
-
-        /// <summary>
-        /// Returns IEnumerable enumerator object. 
-        /// </summary>
-        /// <returns>IEnumerator object</returns>
-		IEnumerator IEnumerable.GetEnumerator()
-		{
-			return GetEnumerator();
-		}
-	}
-}
-=======
-        /// <returns>True if item exists in stack, False if not</returns>
-		public bool Contains(T item)
-		{
-			for (int i = 0; i <= last; i++)
-				if (item.Equals(data[i]))
-					return true;
-
-			return false;
-		}
-
-		public void CopyTo(T[] array, int arrayIndex)
-		{
-			throw new NotImplementedException();
-		}
-
-		public IEnumerator<T> GetEnumerator()
-		{
-			if (last == -1)
-				yield break;
-
-			//TODO handle wrap-arounds.
-			for (int i = 0; i <= last; i++)
-				yield return data[i];
-		}
-
-		void ICollection<T>.Add(T item)
-		{
-			Push(item);
-		}
-
-		bool ICollection<T>.Remove(T item)
-		{
-			throw new InvalidOperationException("Cannot remove from an arbitrary index in a stack");
-		}
-
-		IEnumerator IEnumerable.GetEnumerator()
-		{
-			return GetEnumerator();
-		}
-	}
-}
->>>>>>> c76868b0
+﻿#region License
+/**
+ * Copyright (c) 2014 Robert Rouhani <robert.rouhani@gmail.com> and other contributors (see CONTRIBUTORS file).
+ * Licensed under the MIT License - https://raw.github.com/Robmaister/SharpNav/master/LICENSE
+ */
+#endregion
+
+using System;
+using System.Collections;
+using System.Collections.Generic;
+using System.Linq;
+
+namespace SharpNav.Collections.Generic
+{
+    /// <summary>
+    /// Typical FIFO generic stack container that stores data inside of
+    /// a fixed-size internal buffer (array). 
+    /// </summary>
+    /// <typeparam name="T">Type of element that given BufferedStack object stores. </typeparam>
+    /// 
+    
+	public class BufferedStack<T> : ICollection<T>
+	{
+		private T[] data;
+		private int last;
+
+
+        /// <summary>
+        /// Initializes BufferedStack with empty array of given size
+        /// </summary>
+        /// <param name="size">Size of the internal buffer</param>
+		public BufferedStack(int size)
+		{
+			data = new T[size];
+			last = -1;
+		}
+
+
+		public BufferedStack(int size, Stack<T> items)
+		{
+			if (items.Count <= size)
+			{
+				data = new T[size];
+				items.CopyTo(data, 0);
+				last = items.Count - 1;
+			}
+			else
+			{
+				data = items.Skip(items.Count - size).ToArray();
+				last = size - 1;
+			}
+		}
+
+
+        /// <summary>
+        /// Returns number of elements in the stack.
+        /// </summary>
+		public int Count
+		{
+			get
+			{
+				return last + 1;
+			}
+		}
+
+
+        /// <summary>
+        /// Returns whether the stack is read-only (False for now)
+        /// </summary>
+		bool ICollection<T>.IsReadOnly
+		{
+			get
+			{
+				return false;
+			}
+		}
+
+
+        /// <summary>
+        /// Returns value at specified index (valid ranges are from 0 to size-1)
+        /// </summary>
+        /// <param name="index">Index value</param>
+        /// <returns></returns>
+		public T this[int index]
+		{
+			get
+			{
+				return data[index];
+			}
+		}
+
+		/// <summary>
+		/// Pushes a new element to the top of the stack.
+		/// </summary>
+		/// <param name="item">The element to be added to the stack</param>
+		/// <returns>True if element was added to stack, False otherwise</returns>
+		public bool Push(T item)
+		{
+            if (last < data.Length)
+            {
+                data[last++] = item;
+                return true;
+            }
+            return false; 
+		}
+
+
+        /// <summary>
+        /// Removes most recent (top) element from stack and returns it.
+        /// </summary>
+        /// <returns>Top element</returns>
+		public T Pop()
+		{
+			if (last == 0)
+				throw new InvalidOperationException("The stack is empty.");
+			return data[--last];
+		}
+
+
+        /// <summary>
+        /// Returns copy of the top element of the stack.
+        /// </summary>
+        /// <returns>Top element</returns>
+		public T Peek()
+		{
+			if (last == 0)
+				throw new InvalidOperationException("The stack is empty.");
+
+			return data[last-1];
+		}
+
+
+        /// <summary>
+        /// Resets stack pointer back to default, essentially clearing the stack. 
+        /// </summary>
+		public void Clear()
+		{
+			last = 0;
+		}
+
+
+        /// <summary>
+        /// Returns whether the stack contains a given item.
+        /// </summary>
+        /// <param name="item">Item to search for</param>
+        /// <returns>True if item exists in stack, False if not</returns>
+		public bool Contains(T item)
+		{
+			for (int i = 0; i < last; i++)
+				if (item.Equals(data[i]))
+					return true;
+
+			return false;
+		}
+
+
+        /// <summary>
+        /// Still in development. 
+        /// </summary>
+        /// <param name="array"></param>
+        /// <param name="arrayIndex"></param>
+		public void CopyTo(T[] array, int arrayIndex)
+		{
+			throw new NotImplementedException();
+		}
+
+
+        /// <summary>
+        /// Returns generator.
+        /// </summary>
+        /// <returns>IEnumerator generator object.</returns>
+		public IEnumerator<T> GetEnumerator()
+		{
+			if (last == 0)
+				yield break;
+
+			//TODO handle wrap-arounds.
+			for (int i = 0; i < last; i++)
+				yield return data[i];
+		}
+
+
+
+        /// <summary>
+        /// ICollection.Add() implementation for BufferedStack
+        /// </summary>
+        /// <param name="item"></param>
+		void ICollection<T>.Add(T item)
+		{
+			Push(item);
+		}
+
+
+        /// <summary>
+        /// Still in development. 
+        /// </summary>
+        /// <param name="item"></param>
+        /// <returns></returns>
+		bool ICollection<T>.Remove(T item)
+		{
+			throw new InvalidOperationException("Cannot remove from an arbitrary index in a stack");
+		}
+
+
+
+        /// <summary>
+        /// Returns IEnumerable enumerator object. 
+        /// </summary>
+        /// <returns>IEnumerator object</returns>
+		IEnumerator IEnumerable.GetEnumerator()
+		{
+			return GetEnumerator();
+		}
+	}
+}